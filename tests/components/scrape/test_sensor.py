"""The tests for the Scrape sensor platform."""
from __future__ import annotations

<<<<<<< HEAD
=======
from datetime import datetime, timedelta
>>>>>>> 213a1690
from unittest.mock import patch

import pytest

from homeassistant.components.scrape.const import (
    CONF_INDEX,
    CONF_SELECT,
    DEFAULT_SCAN_INTERVAL,
)
from homeassistant.components.sensor import (
    CONF_STATE_CLASS,
    SensorDeviceClass,
    SensorStateClass,
)
from homeassistant.const import (
    CONF_DEVICE_CLASS,
    CONF_ICON,
    CONF_NAME,
    CONF_UNIQUE_ID,
    CONF_UNIT_OF_MEASUREMENT,
    STATE_UNAVAILABLE,
    STATE_UNKNOWN,
    UnitOfTemperature,
)
from homeassistant.core import HomeAssistant
from homeassistant.helpers import entity_registry as er
from homeassistant.helpers.template_entity import CONF_AVAILABILITY, CONF_PICTURE
from homeassistant.setup import async_setup_component
from homeassistant.util import dt as dt_util

from . import MockRestData, return_integration_config

from tests.common import MockConfigEntry, async_fire_time_changed

DOMAIN = "scrape"


async def test_scrape_sensor(hass: HomeAssistant) -> None:
    """Test Scrape sensor minimal."""
    config = {
        DOMAIN: [
            return_integration_config(
                sensors=[{"select": ".current-version h1", "name": "HA version"}]
            )
        ]
    }

    mocker = MockRestData("test_scrape_sensor")
    with patch(
        "homeassistant.components.rest.RestData",
        return_value=mocker,
    ):
        assert await async_setup_component(hass, DOMAIN, config)
        await hass.async_block_till_done()

    state = hass.states.get("sensor.ha_version")
    assert state.state == "Current Version: 2021.12.10"


async def test_scrape_sensor_value_template(hass: HomeAssistant) -> None:
    """Test Scrape sensor with value template."""
    config = {
        DOMAIN: [
            return_integration_config(
                sensors=[
                    {
                        "select": ".current-version h1",
                        "name": "HA version",
                        "value_template": "{{ value.split(':')[1] }}",
                    }
                ]
            )
        ]
    }

    mocker = MockRestData("test_scrape_sensor")
    with patch(
        "homeassistant.components.rest.RestData",
        return_value=mocker,
    ):
        assert await async_setup_component(hass, DOMAIN, config)
        await hass.async_block_till_done()

    state = hass.states.get("sensor.ha_version")
    assert state.state == "2021.12.10"


async def test_scrape_uom_and_classes(hass: HomeAssistant) -> None:
    """Test Scrape sensor for unit of measurement, device class and state class."""
    config = {
        DOMAIN: [
            return_integration_config(
                sensors=[
                    {
                        "select": ".current-temp h3",
                        "name": "Current Temp",
                        "value_template": "{{ value.split(':')[1] }}",
                        "unit_of_measurement": "°C",
                        "device_class": "temperature",
                        "state_class": "measurement",
                    }
                ]
            )
        ]
    }

    mocker = MockRestData("test_scrape_uom_and_classes")
    with patch(
        "homeassistant.components.rest.RestData",
        return_value=mocker,
    ):
        assert await async_setup_component(hass, DOMAIN, config)
        await hass.async_block_till_done()

    state = hass.states.get("sensor.current_temp")
    assert state.state == "22.1"
    assert state.attributes[CONF_UNIT_OF_MEASUREMENT] == UnitOfTemperature.CELSIUS
    assert state.attributes[CONF_DEVICE_CLASS] == SensorDeviceClass.TEMPERATURE
    assert state.attributes[CONF_STATE_CLASS] == SensorStateClass.MEASUREMENT


async def test_scrape_unique_id(hass: HomeAssistant) -> None:
    """Test Scrape sensor for unique id."""
    config = {
        DOMAIN: return_integration_config(
            sensors=[
                {
                    "select": ".current-temp h3",
                    "name": "Current Temp",
                    "value_template": "{{ value.split(':')[1] }}",
                    "unique_id": "very_unique_id",
                }
            ]
        )
    }

    mocker = MockRestData("test_scrape_uom_and_classes")
    with patch(
        "homeassistant.components.rest.RestData",
        return_value=mocker,
    ):
        assert await async_setup_component(hass, DOMAIN, config)
        await hass.async_block_till_done()

    state = hass.states.get("sensor.current_temp")
    assert state.state == "22.1"

    registry = er.async_get(hass)
    entry = registry.async_get("sensor.current_temp")
    assert entry
    assert entry.unique_id == "very_unique_id"


async def test_scrape_sensor_authentication(hass: HomeAssistant) -> None:
    """Test Scrape sensor with authentication."""
    config = {
        DOMAIN: [
            return_integration_config(
                authentication="digest",
                username="user@secret.com",
                password="12345678",
                sensors=[
                    {
                        "select": ".return",
                        "name": "Auth page",
                    },
                ],
            ),
            return_integration_config(
                username="user@secret.com",
                password="12345678",
                sensors=[
                    {
                        "select": ".return",
                        "name": "Auth page2",
                    },
                ],
            ),
        ]
    }

    mocker = MockRestData("test_scrape_sensor_authentication")
    with patch(
        "homeassistant.components.rest.RestData",
        return_value=mocker,
    ):
        assert await async_setup_component(hass, DOMAIN, config)
        await hass.async_block_till_done()

    state = hass.states.get("sensor.auth_page")
    assert state.state == "secret text"
    state2 = hass.states.get("sensor.auth_page2")
    assert state2.state == "secret text"


async def test_scrape_sensor_no_data(
    hass: HomeAssistant, caplog: pytest.LogCaptureFixture
) -> None:
    """Test Scrape sensor fails on no data."""
    config = {
        DOMAIN: return_integration_config(
            sensors=[{"select": ".current-version h1", "name": "HA version"}]
        )
    }

    mocker = MockRestData("test_scrape_sensor_no_data")
    with patch(
        "homeassistant.components.rest.RestData",
        return_value=mocker,
    ):
        assert await async_setup_component(hass, DOMAIN, config)
        await hass.async_block_till_done()

    state = hass.states.get("sensor.ha_version")
    assert state is None

    assert "Platform scrape not ready yet" in caplog.text


async def test_scrape_sensor_no_data_refresh(hass: HomeAssistant) -> None:
    """Test Scrape sensor no data on refresh."""
    config = {
        DOMAIN: [
            return_integration_config(
                sensors=[{"select": ".current-version h1", "name": "HA version"}]
            )
        ]
    }

    mocker = MockRestData("test_scrape_sensor")
    with patch(
        "homeassistant.components.rest.RestData",
        return_value=mocker,
    ):
        assert await async_setup_component(hass, DOMAIN, config)
        await hass.async_block_till_done()

        state = hass.states.get("sensor.ha_version")
        assert state
        assert state.state == "Current Version: 2021.12.10"

        mocker.payload = "test_scrape_sensor_no_data"
        async_fire_time_changed(hass, dt_util.utcnow() + DEFAULT_SCAN_INTERVAL)
        await hass.async_block_till_done()

    state = hass.states.get("sensor.ha_version")
    assert state is not None
    assert state.state == STATE_UNAVAILABLE


async def test_scrape_sensor_attribute_and_tag(hass: HomeAssistant) -> None:
    """Test Scrape sensor with attribute and tag."""
    config = {
        DOMAIN: [
            return_integration_config(
                sensors=[
                    {
                        "index": 1,
                        "select": "div",
                        "name": "HA class",
                        "attribute": "class",
                    },
                    {"select": "template", "name": "HA template"},
                ],
            ),
        ]
    }

    mocker = MockRestData("test_scrape_sensor")
    with patch(
        "homeassistant.components.rest.RestData",
        return_value=mocker,
    ):
        assert await async_setup_component(hass, DOMAIN, config)
        await hass.async_block_till_done()

    state = hass.states.get("sensor.ha_class")
    assert state.state == "['links']"
    state2 = hass.states.get("sensor.ha_template")
    assert state2.state == "Trying to get"


async def test_scrape_sensor_device_date(hass: HomeAssistant) -> None:
    """Test Scrape sensor with a device of type DATE."""
    config = {
        DOMAIN: [
            return_integration_config(
                sensors=[
                    {
                        "select": ".release-date",
                        "name": "HA Date",
                        "device_class": "date",
                        "value_template": "{{ strptime(value, '%B %d, %Y').strftime('%Y-%m-%d') }}",
                    }
                ],
            ),
        ]
    }

    mocker = MockRestData("test_scrape_sensor")
    with patch(
        "homeassistant.components.rest.RestData",
        return_value=mocker,
    ):
        assert await async_setup_component(hass, DOMAIN, config)
        await hass.async_block_till_done()

    state = hass.states.get("sensor.ha_date")
    assert state.state == "2022-01-17"


async def test_scrape_sensor_device_date_errors(hass: HomeAssistant) -> None:
    """Test Scrape sensor with a device of type DATE."""
    config = {
        DOMAIN: [
            return_integration_config(
                sensors=[
                    {
                        "select": ".current-version h1",
                        "name": "HA Date",
                        "device_class": "date",
                    }
                ],
            ),
        ]
    }

    mocker = MockRestData("test_scrape_sensor")
    with patch(
        "homeassistant.components.rest.RestData",
        return_value=mocker,
    ):
        assert await async_setup_component(hass, DOMAIN, config)
        await hass.async_block_till_done()

    state = hass.states.get("sensor.ha_date")
    assert state.state == STATE_UNKNOWN


async def test_scrape_sensor_device_timestamp(hass: HomeAssistant) -> None:
    """Test Scrape sensor with a device of type TIMESTAMP."""
    config = {
        DOMAIN: [
            return_integration_config(
                sensors=[
                    {
                        "select": ".utc-time",
                        "name": "HA Timestamp",
                        "device_class": "timestamp",
                    }
                ],
            ),
        ]
    }

    mocker = MockRestData("test_scrape_sensor")
    with patch(
        "homeassistant.components.rest.RestData",
        return_value=mocker,
    ):
        assert await async_setup_component(hass, DOMAIN, config)
        await hass.async_block_till_done()

    state = hass.states.get("sensor.ha_timestamp")
    assert state.state == "2022-12-22T13:15:30+00:00"


async def test_scrape_sensor_device_timestamp_error(hass: HomeAssistant) -> None:
    """Test Scrape sensor with a device of type TIMESTAMP."""
    config = {
        DOMAIN: [
            return_integration_config(
                sensors=[
                    {
                        "select": ".current-time",
                        "name": "HA Timestamp",
                        "device_class": "timestamp",
                    }
                ],
            ),
        ]
    }

    mocker = MockRestData("test_scrape_sensor")
    with patch(
        "homeassistant.components.rest.RestData",
        return_value=mocker,
    ):
        assert await async_setup_component(hass, DOMAIN, config)
        await hass.async_block_till_done()

    state = hass.states.get("sensor.ha_timestamp")
    assert state.state == STATE_UNKNOWN


async def test_scrape_sensor_errors(hass: HomeAssistant) -> None:
    """Test Scrape sensor handle errors."""
    config = {
        DOMAIN: [
            return_integration_config(
                sensors=[
                    {
                        "index": 5,
                        "select": "div",
                        "name": "HA class",
                        "attribute": "class",
                    },
                    {
                        "select": "div",
                        "name": "HA class2",
                        "attribute": "classes",
                    },
                ],
            ),
        ]
    }

    mocker = MockRestData("test_scrape_sensor")
    with patch(
        "homeassistant.components.rest.RestData",
        return_value=mocker,
    ):
        assert await async_setup_component(hass, DOMAIN, config)
        await hass.async_block_till_done()

    state = hass.states.get("sensor.ha_class")
    assert state.state == STATE_UNKNOWN
    state2 = hass.states.get("sensor.ha_class2")
    assert state2.state == STATE_UNKNOWN


async def test_scrape_sensor_unique_id(hass: HomeAssistant) -> None:
    """Test Scrape sensor with unique_id."""
    config = {
        DOMAIN: [
            return_integration_config(
                sensors=[
                    {
                        "select": ".current-version h1",
                        "name": "HA version",
                        "unique_id": "ha_version_unique_id",
                    }
                ]
            )
        ]
    }

    mocker = MockRestData("test_scrape_sensor")
    with patch(
        "homeassistant.components.rest.RestData",
        return_value=mocker,
    ):
        assert await async_setup_component(hass, DOMAIN, config)
        await hass.async_block_till_done()

    state = hass.states.get("sensor.ha_version")
    assert state.state == "Current Version: 2021.12.10"

    entity_reg = er.async_get(hass)
    entity = entity_reg.async_get("sensor.ha_version")

    assert entity.unique_id == "ha_version_unique_id"


async def test_setup_config_entry(
    hass: HomeAssistant, loaded_entry: MockConfigEntry
) -> None:
    """Test setup from config entry."""

    state = hass.states.get("sensor.current_version")
    assert state.state == "Current Version: 2021.12.10"

    entity_reg = er.async_get(hass)
    entity = entity_reg.async_get("sensor.current_version")

    assert entity.unique_id == "3699ef88-69e6-11ed-a1eb-0242ac120002"


async def test_templates_with_yaml(hass: HomeAssistant) -> None:
    """Test the Scrape sensor from yaml config with templates."""

    hass.states.async_set("sensor.input1", "on")
    hass.states.async_set("sensor.input2", "on")
    await hass.async_block_till_done()

    config = {
        DOMAIN: [
            return_integration_config(
                sensors=[
                    {
                        CONF_NAME: "Get values with template",
                        CONF_SELECT: ".current-version h1",
                        CONF_INDEX: 0,
                        CONF_UNIQUE_ID: "3699ef88-69e6-11ed-a1eb-0242ac120002",
                        CONF_ICON: '{% if states("sensor.input1")=="on" %} mdi:on {% else %} mdi:off {% endif %}',
                        CONF_PICTURE: '{% if states("sensor.input1")=="on" %} /local/picture1.jpg {% else %} /local/picture2.jpg {% endif %}',
                        CONF_AVAILABILITY: '{{ states("sensor.input2")=="on" }}',
                    }
                ]
            )
        ]
    }

    mocker = MockRestData("test_scrape_sensor")
    with patch(
        "homeassistant.components.rest.RestData",
        return_value=mocker,
    ):
        assert await async_setup_component(hass, DOMAIN, config)
        await hass.async_block_till_done()

    state = hass.states.get("sensor.get_values_with_template")
    assert state.state == "Current Version: 2021.12.10"
    assert state.attributes[CONF_ICON] == "mdi:on"
    assert state.attributes["entity_picture"] == "/local/picture1.jpg"

    hass.states.async_set("sensor.input1", "off")
    await hass.async_block_till_done()

    async_fire_time_changed(
        hass,
        dt_util.utcnow() + timedelta(minutes=10),
    )
    await hass.async_block_till_done()

    state = hass.states.get("sensor.get_values_with_template")
    assert state.state == "Current Version: 2021.12.10"
    assert state.attributes[CONF_ICON] == "mdi:off"
    assert state.attributes["entity_picture"] == "/local/picture2.jpg"

    hass.states.async_set("sensor.input2", "off")
    await hass.async_block_till_done()

    async_fire_time_changed(
        hass,
        dt_util.utcnow() + timedelta(minutes=20),
    )
    await hass.async_block_till_done()

    state = hass.states.get("sensor.get_values_with_template")
    assert state.state == STATE_UNAVAILABLE

    hass.states.async_set("sensor.input1", "on")
    hass.states.async_set("sensor.input2", "on")
    await hass.async_block_till_done()

    async_fire_time_changed(
        hass,
        dt_util.utcnow() + timedelta(minutes=30),
    )
    await hass.async_block_till_done()

    state = hass.states.get("sensor.get_values_with_template")
    assert state.state == "Current Version: 2021.12.10"
    assert state.attributes[CONF_ICON] == "mdi:on"
    assert state.attributes["entity_picture"] == "/local/picture1.jpg"<|MERGE_RESOLUTION|>--- conflicted
+++ resolved
@@ -1,10 +1,7 @@
 """The tests for the Scrape sensor platform."""
 from __future__ import annotations
 
-<<<<<<< HEAD
-=======
-from datetime import datetime, timedelta
->>>>>>> 213a1690
+from datetime import timedelta
 from unittest.mock import patch
 
 import pytest
